"""Utility functions for the Knuth Moris Pratt string matching algorithm."""
import numpy as np

from fletcher._compat import njit


@njit
def compute_kmp_failure_function(pat: bytes) -> np.ndarray:
    """Compute the Knuth Moris Pratt failure function.

    Parameters
    ----------
    pat : bytes
        The bytes representation of the string for which to compute the KMP
        failure function.

    Returns
    -------
    Numpy array f of len(pat) + 1 integers.
        f[0] = -1. For i > 0, f[i] is equal to the length of the longest
        propper suffix of pat[:i] that is a prefix of pat. Since, only propper
        suffixes are considered, for i > 0 we have 0 <= f[i] < i.

    Examples
    --------
    >>> comp


    """

    length = len(pat)
    f = np.empty(length + 1, dtype=np.int32)

    f[0] = -1
    for i in range(1, length + 1):
        f[i] = f[i - 1]
        while f[i] != -1 and pat[f[i]] != pat[i - 1]:
            f[i] = f[f[i]]
        f[i] += 1

    return f


@njit
def append_to_kmp_matching(
<<<<<<< HEAD
    matched_len: int, character: int, pat: bytes, failure_function: np.ndarray
) -> np.ndarray:
=======
    matched_len: int,
    character: int,
    pat: bytes,
    failure_function: np.ndarray
) -> int:
    """Append a character to a Knuth Moris Pratt matching.

    This function can be used to search for `pat` in a text with the KMP
    algorithm.

    Parameters
    ----------
    matched_len: int
        The length of the previous maximum prefix of `pat` that was a
        suffix of the text. Must sattisfy `0 <= matched_len <= len(pat)`.
    character: int
        The next character of the text.
    pat: bytes
        The pattern that is searched in the text.
    failure_function: np.ndarray
        The KMP failure function of `pat`. Should be obtained through
        `compute_kmp_failure_function(pat)`.

    Returns
    -------
    int
        The length of the maximum prefix of `pat` that is a suffix of the
        text after appendng `character`. Always `=> 0` and
        `<= min(matched_len + 1, len(pat))`.
    """
>>>>>>> ed353717
    while matched_len > -1 and pat[matched_len] != character:
        matched_len = failure_function[matched_len]
    return matched_len + 1<|MERGE_RESOLUTION|>--- conflicted
+++ resolved
@@ -7,25 +7,20 @@
 @njit
 def compute_kmp_failure_function(pat: bytes) -> np.ndarray:
     """Compute the Knuth Moris Pratt failure function.
-
     Parameters
     ----------
     pat : bytes
         The bytes representation of the string for which to compute the KMP
         failure function.
-
     Returns
     -------
     Numpy array f of len(pat) + 1 integers.
         f[0] = -1. For i > 0, f[i] is equal to the length of the longest
         propper suffix of pat[:i] that is a prefix of pat. Since, only propper
         suffixes are considered, for i > 0 we have 0 <= f[i] < i.
-
     Examples
     --------
     >>> comp
-
-
     """
 
     length = len(pat)
@@ -43,20 +38,11 @@
 
 @njit
 def append_to_kmp_matching(
-<<<<<<< HEAD
     matched_len: int, character: int, pat: bytes, failure_function: np.ndarray
-) -> np.ndarray:
-=======
-    matched_len: int,
-    character: int,
-    pat: bytes,
-    failure_function: np.ndarray
 ) -> int:
     """Append a character to a Knuth Moris Pratt matching.
-
     This function can be used to search for `pat` in a text with the KMP
     algorithm.
-
     Parameters
     ----------
     matched_len: int
@@ -69,7 +55,6 @@
     failure_function: np.ndarray
         The KMP failure function of `pat`. Should be obtained through
         `compute_kmp_failure_function(pat)`.
-
     Returns
     -------
     int
@@ -77,7 +62,6 @@
         text after appendng `character`. Always `=> 0` and
         `<= min(matched_len + 1, len(pat))`.
     """
->>>>>>> ed353717
     while matched_len > -1 and pat[matched_len] != character:
         matched_len = failure_function[matched_len]
     return matched_len + 1